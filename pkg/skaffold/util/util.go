--- conflicted
+++ resolved
@@ -20,12 +20,9 @@
 	"bufio"
 	"bytes"
 	"crypto/rand"
-<<<<<<< HEAD
 	"crypto/sha256"
 	"encoding/hex"
-=======
 	"encoding/json"
->>>>>>> 51667eea
 	"fmt"
 	"io"
 	"io/ioutil"
@@ -262,7 +259,6 @@
 	return result
 }
 
-<<<<<<< HEAD
 // SHA256 returns the shasum of the contents of r
 func SHA256(r io.Reader) (string, error) {
 	hasher := sha256.New()
@@ -271,7 +267,8 @@
 		return "", err
 	}
 	return hex.EncodeToString(hasher.Sum(make([]byte, 0, hasher.Size()))), nil
-=======
+}
+
 // CloneThroughJSON marshals the old interface into the new one
 func CloneThroughJSON(old interface{}, new interface{}) error {
 	o, err := json.Marshal(old)
@@ -282,5 +279,4 @@
 		return errors.Wrap(err, "unmarshalling new")
 	}
 	return nil
->>>>>>> 51667eea
 }